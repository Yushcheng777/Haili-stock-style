--- conflicted
+++ resolved
@@ -1,4 +1,4 @@
-nname: Python package
+name: Python package
 
 on:
   push:
@@ -34,12 +34,9 @@
       uses: actions/setup-python@v5
       with:
         python-version: ${{ matrix.python-version }}
-<<<<<<< HEAD
-=======
 
     - name: Install build dependencies
       run: python -m pip install --upgrade pip setuptools wheel
->>>>>>> 48fc5da4
 
     - name: Install dependencies
       run: |
